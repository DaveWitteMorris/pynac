--- conflicted
+++ resolved
@@ -40,7 +40,6 @@
    computer algebra systems.   These print methods are registered
    below with each of the corresponding inverse trig function. */
 
-<<<<<<< HEAD
 static bool has_pi(const ex & the_ex) {
         if (is_exactly_a<constant>(the_ex) and ex_to<constant>(the_ex) == Pi)
                 return true;
@@ -49,7 +48,6 @@
                         return true;
         return false;
 }
-=======
 
 // helper function: returns whether the expression is a multiple of I
 static bool is_multiple_of_I(const ex & the_ex)
@@ -75,7 +73,6 @@
 };
 
 
->>>>>>> 3f560662
 //////////
 // sine (trigonometric function)
 //////////
@@ -742,8 +739,6 @@
 
 static ex cot_eval(const ex & x)
 {
-<<<<<<< HEAD
-=======
 	// cot(0) -> error
 	// This should be before the tests below, since multiplying infinity
 	// with other values raises runtime_errors
@@ -754,7 +749,6 @@
 	if (is_multiple_of_I(x.expand()))
 		return -I*coth(x/I);
 
->>>>>>> 3f560662
 	if (is_exactly_a<function>(x)) {
 		const ex &t = x.op(0);
                    
